import os
import json
import warnings
from typing import Union, Optional
from statistics import mean, stdev
import matplotlib.pyplot as plt
import pandas as pd
import numpy as np
from sklearn.gaussian_process import GaussianProcessRegressor
from sklearn.gaussian_process.kernels import RBF, WhiteKernel, Matern
from sklearn.model_selection import train_test_split
from scipy.signal import savgol_filter
from scipy.interpolate import interp1d
from extinction import fm07 as fm
from astropy.coordinates import SkyCoord
import astropy.units as u
from dustmaps.sfd import SFDQuery

warnings.filterwarnings("ignore")


colors = {
    "U": "purple",
    "B": "blue",
    "V": "lime",
    "g": "cyan",
    "r": "orange",
    "i": "red",
    "UVW2": "#FE0683",
    "UVM2": "#BF01BC",
    "UVW1": "#8B06FF",
    "c": "turquoise",
    "o": "salmon",
}


class CAAT:

    def __init__(self):
        # This might need to be replaced long term with some configuration parameters/config file
        base_path = "../data/"
        base_db_name = "caat.csv"
        db_loc = base_path + base_db_name

        if os.path.isfile(db_loc):
            # Chech to see if db file exists
            self.caat = pd.read_csv(db_loc)
        else:
            raise Warning("No database file found")

    def get_sne_by_type(self, sntype, snsubtype=None):
        if snsubtype is not None:
            sne_list = (self.caat["Type"] == sntype) & (self.caat["Subtype"] == snsubtype)
        else:
            sne_list = self.caat["Type"] == sntype
        return self.caat[sne_list].Name.values

    @staticmethod
    def save_db_file(db_loc, sndb, force=False):
        if not force and os.path.exists(db_loc):
            print("WARNING: CAAT file with this name already exists. To overwrite, use force=True")

        else:
            sndb.to_csv(db_loc, index=False)

    @staticmethod
    def read_info_from_tns_file(tns_file, sn_names, col_names):
        ### Read values from a TNS CSV file, given a list of SN names
        ### to query and a list of the names of columns to get

        # First, sanitize the names if not in TNS format (no SN or AT)
        sn_names = [sn_name.replace("SN", "").replace("AT", "") for sn_name in sn_names]

        ### This is really gross but works for now
        ### In the future, want to make this more pandas-esque and
        ### be able to handle multiple col_names at once
        tns_df = pd.read_csv(tns_file)
        tns_values = {}

        for col_name in col_names:
            tns_values[col_name] = []
            for name in sn_names:
                row = tns_df[tns_df["name"] == name]
                if len(row.values) == 0:
                    tns_values[col_name].append(np.nan)
                else:
                    tns_value = row[col_name].values[0]
                    if not tns_value:
                        tns_values[col_name].append(np.nan)
                    else:
                        tns_values[col_name].append(tns_value)

        return tns_values

    @classmethod
    def create_db_file(cls, CAAT, type_list=None, base_db_name="caat.csv", tns_file="", force=False):
        # This might need to be replaced long term with some configuration parameters/config file
        base_path = "../data/"
        db_loc = base_path + base_db_name

        # Create A List Of Folders To Parse
        if type_list is None:
            type_list = ["SESNe", "SLSN-I", "SLSN-II", "SNII", "SNIIn", "FBOT"]

        sndb_name = []
        sndb_type = []
        sndb_subtype = []
        sndb_z = []
        sndb_tmax = []
        sndb_mmax = []
        sndb_filtmax = []
        sndb_ra = []
        sndb_dec = []

        # etc
        for sntype in type_list:
            """For each folder:
            get a list of subfolders
            get a list of objects in each folder
            assign SN, subtypes to list
            """
            subtypes = os.listdir(base_path + sntype + "/")
            for snsubtype in subtypes:
                sn_names = os.listdir(base_path + sntype + "/" + snsubtype + "/")

                sndb_name.extend(sn_names)
                sndb_type.extend([sntype] * len(sn_names))
                sndb_subtype.extend([snsubtype] * len(sn_names))

                if tns_file:
                    tns_info = CAAT.read_info_from_tns_file(tns_file, sn_names, ["redshift", "ra", "declination"])
                    tns_z = tns_info["redshift"]
                    tns_ra = tns_info["ra"]
                    tns_dec = tns_info["declination"]
                else:
                    tns_z = [np.nan] * len(sn_names)
                    tns_ra = [np.nan] * len(sn_names)
                    tns_dec = [np.nan] * len(sn_names)

                sndb_z.extend(tns_z)
                sndb_ra.extend(tns_ra)
                sndb_dec.extend(tns_dec)

                sndb_tmax.extend([np.nan] * len(sn_names))
                sndb_mmax.extend([np.nan] * len(sn_names))
                sndb_filtmax.extend([""] * len(sn_names))

        sndb = pd.DataFrame(
            {
                "Name": sndb_name,
                "Type": sndb_type,
                "Subtype": sndb_subtype,
                "Redshift": sndb_z,
                "RA": sndb_ra,
                "Dec": sndb_dec,
                "Tmax": sndb_tmax,
                "Magmax": sndb_mmax,
                "Filtmax": sndb_filtmax,
            }
        )

        CAAT.save_db_file(db_loc, sndb, force=force)

    @classmethod
    def combine_db_files(CAAT, file1, file2, outfile):

        df1 = pd.read_csv(file1)
        df2 = pd.read_csv(file2)
        merged = df1.combine_first(df2)

        ### Want to reorder columns in nicer way
        ### Here we are assuming df2 has all the columns in the merged df
        ### and in the correct order
        merged = merged[df2.columns.tolist()]
        CAAT.save_db_file(outfile, merged)

    @property
    def db(self):
        return self.caat

    def get_list_of_sne(self, type=None, year=None):  # etc, other filter parameters - # of detections in filer/wavelength regime?
        # parse the pandas db
        raise NotImplementedError


class SN:
    """
    A Supernova object, taking a classification (i.e. SN II, SESNe, FBOT, etc.),
    a subtype (i.e., SN IIP, SN IIb, SN Ibn, etc.), and a name (i.e. SN2022acko)
    """

    base_path = "../data/"

    ### All ZPs taken from SVO, in Jy and in the respective magnitude systems for those filts
    zps = {
        "UVW2": 744.84,
        "UVM2": 785.58,
        "UVW1": 940.99,
        "U": 1460.59,
        "B": 4088.50,
        "V": 3657.87,
        "g": 487.6,
        "r": 282.9,
        "i": 184.9,
        "o": 238.9,
        "c": 389.3,
    }

    wle = {
        "u": 3560,
        "g": 4830,
        "r": 6260,
        "i": 7670,
        "z": 8890,
        "y": 9600,
        "w": 5985,
        "Y": 9600,
        "U": 3600,
        "B": 4380,
        "V": 5450,
        "R": 6410,
        "G": 6730,
        "E": 6730,
        "I": 7980,
        "J": 12200,
        "H": 16300,
        "K": 21900,
        "UVW2": 2030,
        "UVM2": 2231,
        "UVW1": 2634,
        "F": 1516,
        "N": 2267,
        "o": 6790,
        "c": 5330,
        "W": 33526,
        "Q": 46028,
    }

    def __init__(self, name: str = None, data: dict = None):

        if isinstance(name, str):
            self.name = name
            self.data = {}

            found = False
            for typ in os.listdir(self.base_path):
                if os.path.isdir(os.path.join(self.base_path, typ)):
                    for subtyp in os.listdir(os.path.join(self.base_path, typ)):
                        if os.path.isdir(os.path.join(self.base_path, typ, subtyp)):
                            for snname in os.listdir(os.path.join(self.base_path, typ, subtyp)):
                                if name == snname:
                                    self.classification = typ
                                    self.subtype = subtyp
                                    found = True

            if not found:
                raise Exception(f"No SN named {name} found in our archives")

            self.read_info_from_caat_file()
            self.load_shifted_data()

        if isinstance(data, dict):
            self.name = ""
            self.classification = ""
            self.subtype = ""
            self.data = data
            self.info = {}
            self.shifted_data = {}

    def __repr__(self):
        return self.name

    def write_info_to_caat_file(self, force=False):

        caat = CAAT().caat
        row = caat[caat["Name"] == self.name]

        row["Tmax"] = self.info.get("peak_mjd", np.nan)
        row["Magmax"] = self.info.get("peak_mag", np.nan)
        row["Filtmax"] = self.info.get("peak_filt", "")

        caat[caat["Name"] == self.name] = row

        ### Save back to the csv file
        CAAT().save_db_file("../data/caat.csv", caat, force=force)

    def read_info_from_caat_file(self):

        caat = CAAT().caat
        row = caat[caat["Name"] == self.name]
        if np.isnan(row["Tmax"].values) or np.isnan(row["Magmax"].values) or not row["Filtmax"].values:
            self.info = {}

        else:
            info_dict = {}
            info_dict["peak_mjd"] = row["Tmax"].values[0]
            info_dict["peak_mag"] = row["Magmax"].values[0]
            info_dict["peak_filt"] = row["Filtmax"].values[0]
            info_dict["searched"] = True
            info_dict["z"] = row["Redshift"].values[0]
            info_dict["ra"] = row["RA"].values[0]
            info_dict["dec"] = row["Dec"].values[0]

            self.info = info_dict

    def load_swift_data(self):
        ### Load the Swift data for this object
        if not os.path.exists(
            os.path.join(
                self.base_path,
                self.classification,
                self.subtype,
                self.name,
                self.name + "_uvotB15.1.dat",
            )
        ):
            print("No Swift file for ", self.name)
            return

        df = pd.read_csv(
            os.path.join(
                self.base_path,
                self.classification,
                self.subtype,
                self.name,
                self.name + "_uvotB15.1.dat",
            ),
            delim_whitespace=True,
            comment="#",
            names=[
                "Filter",
                "MJD",
                "Mag",
                "MagErr",
                "3SigMagLim",
                "0.98SatLim",
                "Rate",
                "RateErr",
                "Ap",
                "Frametime",
                "Exp",
                "Telapse",
            ],
        )

        for i, row in df.iterrows():
            if not np.isnan(row["Mag"]):
                self.data.setdefault(row["Filter"], []).append({"mag": row["Mag"], "err": row["MagErr"], "mjd": row["MJD"]})
            else:
                self.data.setdefault(row["Filter"], []).append(
                    {
                        "mag": row["3SigMagLim"],
                        "err": 0.01,
                        "mjd": row["MJD"],
                        "nondetection": True,
                    }
                )

    def load_json_data(self):

        ### Load data saved as a JSON file (ZTF, ATLAS, OpenSN, ASASSN)
        if not os.path.exists(os.path.join(self.base_path, self.classification, self.subtype, self.name)):
            print("No additional data files for ", self.name)
            return

        dirfiles = os.listdir(os.path.join(self.base_path, self.classification, self.subtype, self.name))

        for f in dirfiles:
            ### Trying to filter out info file and shifted data file, should do this better
            if ".json" in f and "_info.json" not in f and "_shifted_data.json" not in f:
                # print('Working with ', f)
                with open(
                    os.path.join(self.base_path, self.classification, self.subtype, self.name, f),
                    "r",
                ) as jsonf:
                    d = json.load(jsonf)

                for filt, mag_list in d.items():
                    self.data.setdefault(filt, []).extend([mag for mag in mag_list if mag["err"] < 9999])
                    self.data.setdefault(filt, []).extend(
                        [mag | {"err": 0.01, "nondetection": True} for mag in mag_list if mag["err"] == 9999 and not np.isnan(mag["mag"])]
                    )

    def write_shifted_data(self):

        with open(
            os.path.join(
                self.base_path,
                self.classification,
                self.subtype,
                self.name,
                self.name + "_shifted_data.json",
            ),
            "w+",
        ) as f:
            json.dump(self.shifted_data, f, indent=4)

    def load_shifted_data(self):

        ### Load shifted data that has been saved to a file

        if not os.path.exists(
            os.path.join(
                self.base_path,
                self.classification,
                self.subtype,
                self.name,
                self.name + "_shifted_data.json",
            )
        ):
            self.shifted_data = {}

        else:

            with open(
                os.path.join(
                    self.base_path,
                    self.classification,
                    self.subtype,
                    self.name,
                    self.name + "_shifted_data.json",
                ),
                "r",
            ) as f:
                shifted_data = json.load(f)

            self.shifted_data = shifted_data

    def convert_to_fluxes(self):
        """
        Converts the saved photometric magnitudes to fluxes
        Converts both shifted and unshifted data
        """

        for filt in self.data:
            if filt in self.zps.keys():

                ### For right now, let's only care about the nondetection closest to
                ### both the first and last detection
                detection_mjds = np.asarray([phot["mjd"] for phot in self.data[filt] if not phot.get("nondetection", False)])
                if len(detection_mjds) > 0:
                    min_detection = min(detection_mjds)
                    max_detection = max(detection_mjds)

                    nondetection_mjds = np.asarray([phot["mjd"] for phot in self.data[filt] if phot.get("nondetection", False)])
                    if len(nondetection_mjds) == 0:
                        min_nondetection = 9e9
                        max_nondetection = 9e9
                    else:
                        min_nondetection = nondetection_mjds[np.argmin(abs(nondetection_mjds - min_detection))]
                        max_nondetection = nondetection_mjds[np.argmin(abs(nondetection_mjds - max_detection))]

                    new_phot = []
                    for i, phot in enumerate(self.data[filt]):
                        if phot.get("nondetection", False):
                            ### Check if this is the closest nondetection to either
                            ### the first or last detection in this filter
                            if abs(phot["mjd"] - min_nondetection) < 0.5 or abs(phot["mjd"] - max_nondetection) < 0.5:
                                phot["flux"] = np.log10(self.zps[filt] * 1e-11 * 10 ** (-0.4 * phot["mag"]))  # * 1e15
                                phot["fluxerr"] = phot["err"]  # 1.086 * phot['err'] * phot['flux']
                                new_phot.append(phot)
                        else:
                            phot["flux"] = np.log10(self.zps[filt] * 1e-11 * 10 ** (-0.4 * phot["mag"]))  # * 1e15
                            phot["fluxerr"] = phot["err"]  # 1.086 * phot['err'] * phot['flux']
                            new_phot.append(phot)

                    self.data[filt] = new_phot

                else:
                    self.data[filt] = []

        if self.shifted_data:
            ### Get the flux at peak, subtract it from the other fluxes
            for filt in self.shifted_data:
                if filt in self.zps.keys():

                    ### For right now, let's only care about the nondetection closest to
                    ### both the first and last detection

                    ### Here we can be a bit more careful and only pick the max/min detection within
                    ### a certain window around the time of peak, to avoid picking i.e. a max detection
                    ### that was spurious and occured a year after the SN
                    detection_mjds = np.asarray(
                        [
                            phot["mjd"]
                            for phot in self.shifted_data[filt]
                            if not phot.get("nondetection", False) and phot["mjd"] > -20 and phot["mjd"] < 50
                        ]
                    )
                    if len(detection_mjds) > 0:
                        min_detection = min(detection_mjds)
                        max_detection = max(detection_mjds)

                        nondetection_mjds = np.asarray([phot["mjd"] for phot in self.shifted_data[filt] if phot.get("nondetection", False)])
                        if len(nondetection_mjds) == 0:
                            min_nondetection = 9e9
                            max_nondetection = 9e9
                        else:
                            min_nondetection = nondetection_mjds[np.argmin(abs(nondetection_mjds - min_detection))]
                            max_nondetection = nondetection_mjds[np.argmin(abs(nondetection_mjds - max_detection))]

                        new_phot = []

                        for i, phot in enumerate(self.shifted_data[filt]):
                            if phot.get("nondetection", False):
                                ### Check if this nondetection is close to either
                                ### the first or last nondetection in this filter
                                if abs(phot["mjd"] - min_nondetection) < 10 or abs(phot["mjd"] - max_nondetection) < 10:
                                    unshifted_mag = phot["mag"] + self.info["peak_mag"]
                                    shifted_flux = np.log10(self.zps[filt] * 1e-11 * 10 ** (-0.4 * unshifted_mag)) - np.log10(
                                        self.zps[self.info["peak_filt"]] * 1e-11 * 10 ** (-0.4 * self.info["peak_mag"])
                                    )  # * 1e15
                                    phot["flux"] = shifted_flux
                                    phot["fluxerr"] = phot["err"]
                                    new_phot.append(phot)
                            else:
                                unshifted_mag = phot["mag"] + self.info["peak_mag"]
                                shifted_flux = np.log10(self.zps[filt] * 1e-11 * 10 ** (-0.4 * unshifted_mag)) - np.log10(
                                    self.zps[self.info["peak_filt"]] * 1e-11 * 10 ** (-0.4 * self.info["peak_mag"])
                                )  # * 1e15
                                phot["flux"] = shifted_flux
                                phot["fluxerr"] = phot["err"]
                                new_phot.append(phot)

                        self.shifted_data[filt] = new_phot

                    else:
                        self.shifted_data[filt] = []

    def correct_for_galactic_extinction(self):
        """
        Uses the coordinates of the SN from the CAAT file
        to find and correct for MW extinction
        NOTE: Must be run before convert_to_fluxes() is ran
        """
        sfd = SFDQuery()

        if not self.info.get("ra", "") or not self.info.get("dec", ""):
            print("No coordinates for this object")
            return

        coord = SkyCoord(ra=self.info["ra"] * u.deg, dec=self.info["dec"] * u.deg)
        exts = fm(
            np.asarray([self.wle[filt] * (1 + self.info.get("z", 0)) for filt in self.data.keys() if filt in self.wle.keys()]),
            sfd(coord),
        )

        i = 0
        for filt in self.data.keys():
            if filt in self.wle.keys():

                new_phot = []
                for phot in self.data[filt]:
                    if not phot.get("ext_corrected", False):
                        phot["mag"] -= exts[i]
                        phot["ext_corrected"] = True
                    new_phot.append(phot)

                self.data[filt] = new_phot
                i += 1

            else:
                self.data[filt] = []

        if self.shifted_data:
            i = 0
            for filt in self.shifted_data:
                if filt in self.wle.keys():

                    new_phot = []
                    for phot in self.shifted_data[filt]:
                        if not phot.get("ext_corrected", False):
                            phot["mag"] -= exts[i]
                            phot["ext_corrected"] = True
                        new_phot.append(phot)

                    self.shifted_data[filt] = new_phot
                    i += 1

                else:
                    self.shifted_data[filt] = []

    def plot_data(
        self,
        filts_to_plot=["all"],
        shifted_data_exists=False,
        view_shifted_data=False,
        offset=0,
        plot_fluxes=False,
    ):
        if not self.data:  # check if data/SN has not been previously read in/initialized
            self.load_swift_data()
            self.load_json_data()

        if shifted_data_exists:
            if plot_fluxes:
                self.convert_to_fluxes()
            data_to_plot = self.shifted_data
        elif view_shifted_data:
            for f in filts_to_plot:
                self.shift_to_max(f, offset=offset)
            if plot_fluxes:
                self.convert_to_fluxes()
            data_to_plot = self.shifted_data
        else:
            if plot_fluxes:
                self.convert_to_fluxes()
            data_to_plot = self.data

        Plot().plot_sn_data(
            sn_class=self,
            data_to_plot=data_to_plot,
            filts_to_plot=filts_to_plot,
            plot_fluxes=plot_fluxes,
        )

    def fit_for_max(self, filt, shift_array=[-3, -2, -1, 0, 1, 2, 3], plot=False, offset=0):
        """
        Takes as input arrays for MJD, mag, and err for a filter
        as well as the guess for the MJD of maximum and an array
        to shift the lightcurve over,
        and returns estimates of the peak MJD and mag at peak
        """
        mjd_array = np.asarray([phot["mjd"] for phot in self.data[filt] if not phot.get("nondetection", False)])
        mag_array = np.asarray([phot["mag"] for phot in self.data[filt] if not phot.get("nondetection", False)])
        err_array = np.asarray([phot["err"] for phot in self.data[filt] if not phot.get("nondetection", False)])

        if len(mag_array) < 4:  # == 0:
            return None, None

        initial_guess_mjd_max = mjd_array[np.where((mag_array == min(mag_array)))[0]][0] + offset

        fit_inds = np.where((abs(mjd_array - initial_guess_mjd_max) < 30))[0]
        if len(fit_inds) < 4:

            return None, None

        fit_coeffs = np.polyfit(mjd_array[fit_inds], mag_array[fit_inds], 3)
        guess_phases = np.arange(min(mjd_array[fit_inds]), max(mjd_array[fit_inds]), 1)
        p = np.poly1d(fit_coeffs)
        guess_best_fit = p(guess_phases)

        if len(guess_best_fit) == 0:
            return None, None

        guess_mjd_max = guess_phases[np.where((guess_best_fit == min(guess_best_fit)))[0]][0]

        ### Do this because the array might not be ordered
        inds_to_fit = np.where((mjd_array > guess_mjd_max - 10) & (mjd_array < guess_mjd_max + 10))
        if len(inds_to_fit[0]) < 4:
            # print('Select a wider date range')
            return None, None

        numdata = len(mjd_array[inds_to_fit])
        numiter = max(int(numdata * np.log(numdata) ** 2), 200)

        fit_mjds = mjd_array[inds_to_fit]
        fit_mags = mag_array[inds_to_fit]
        fit_errs = err_array[inds_to_fit]

        if plot:
            Plot().plot_fit_for_max(
                sn_class=self,
                mjd_array=mjd_array,
                mag_array=mag_array,
                err_array=err_array,
                fit_mjds=fit_mjds,
                fit_mags=fit_mags,
                fit_errs=fit_errs,
                inds_to_fit=inds_to_fit,
            )

        peak_mags = []
        peak_mjds = []
        for num in range(numiter):
            simulated_points = []

            ### Shift by a certain number of days to randomly sample the light curve
            sim_shift = np.random.choice(shift_array)

            inds_to_fit = np.where((mjd_array > guess_mjd_max - 5 + sim_shift) & (mjd_array < guess_mjd_max + 5 + sim_shift))[0]
            if len(inds_to_fit) > 0:

                fit_mjds = mjd_array[inds_to_fit]
                fit_mags = mag_array[inds_to_fit]
                fit_errs = err_array[inds_to_fit]

                for i in range(len(fit_mjds)):
                    simulated_points.append(np.random.normal(fit_mags[i], fit_errs[i]))

                fit = np.polyfit(fit_mjds, simulated_points, 2)
                f = np.poly1d(fit)
                fit_time = np.linspace(min(fit_mjds), max(fit_mjds), 100)

                if num % 25 == 0 and plot:
                    plt.plot(fit_time, f(fit_time), color="black", linewidth=0.5)
                peak_mag = min(f(fit_time))
                peak_mags.append(peak_mag)
                peak_mjds.append(fit_time[np.argmin(f(fit_time))])

        if len(peak_mjds) == 0:
            return None, None

        if plot:
            plt.errorbar(
                mean(peak_mjds),
                mean(peak_mags),
                xerr=stdev(peak_mjds),
                yerr=stdev(peak_mags),
                color="red",
                fmt="o",
                label="Best Fit Peak",
            )
            plt.xlim(guess_mjd_max - 10, guess_mjd_max + 10)

        self.info["peak_mjd"] = mean(peak_mjds)
        self.info["peak_mag"] = mean(peak_mags)
        self.info["peak_filt"] = filt
        self.info["searched"] = True

    def shift_to_max(
        self,
        filt,
        shift_array=[-3, -2, -1, 0, 1, 2, 3],
        plot=False,
        offset=0,
        shift_fluxes=False,
    ):

        if not self.data:
            self.load_swift_data()
            self.load_json_data()

        if filt not in self.data.keys():
            return [], [], [], []

        if not self.info.get("peak_mjd") and not self.info.get("peak_mag"):
            self.fit_for_max(filt, shift_array=shift_array, plot=plot, offset=offset)

            if not self.info.get("peak_mjd", 0) > 0:
                for newfilt in ["V", "g", "c", "B", "r", "o", "U", "i", "UVW1"]:
                    if newfilt in self.data.keys() and newfilt != filt:
                        self.fit_for_max(newfilt, shift_array=shift_array, plot=plot, offset=offset)

                        if self.info.get("peak_mjd", 0) > 0:
                            break

                if newfilt == "UVW1" and not self.info.get("peak_mjd", 0) > 0:
                    print("Reached last filter and could not fit for peak for ", self.name)
                    self.info["searched"] = True

        if not self.info.get("peak_mag", 0) > 0:
            return [], [], [], []

        mjds = np.asarray([phot["mjd"] for phot in self.data[filt]]) - self.info["peak_mjd"]
        mags = np.asarray([phot["mag"] for phot in self.data[filt]]) - self.info["peak_mag"]
        errs = np.asarray([phot["err"] for phot in self.data[filt]])
        nondets = np.asarray([phot.get("nondetection", False) for phot in self.data[filt]])

        if plot:
            Plot().plot_shift_to_max(sn_class=self, mjds=mjds, mags=mags, errs=errs, nondets=nondets, filt=filt)

        self.shifted_data.setdefault(filt, []).extend(
            [
                {
                    "mjd": mjds[i],
                    "mag": mags[i],
                    "err": errs[i],
                    "nondetection": nondets[i],
                }
                for i in range(len(mjds))
            ]
        )

        if shift_fluxes:
            self.convert_to_fluxes()
            shifted_mjd = np.asarray([phot["mjd"] for phot in self.shifted_data[filt]])
            shifted_flux = np.asarray([phot["flux"] for phot in self.shifted_data[filt]])
            shifted_err = np.asarray([phot["fluxerr"] for phot in self.shifted_data[filt]])
            nondets = np.asarray([phot.get("nondetection", False) for phot in self.shifted_data[filt]])

            return shifted_mjd, shifted_flux, shifted_err, nondets

        return mjds, mags, errs, nondets

    def interactively_fit_for_max(
        self,
        filt="",
        shift_array=[-3, -2, -1, 0, 1, 2, 3],
        plot=True,
        offset=0,
        save_to_caat=False,
        force=False,
    ):

        self.load_json_data()
        self.load_swift_data()
        self.shifted_data = {}

        if not filt:
            self.plot_data()
            print("Data in filters {}\n".format(list(self.data.keys())))

            filt = input('Which filter would you like to use to fit for max? To skip, type "skip"\n')
            if filt == "skip":
                return

        mjds, _, _, _ = self.shift_to_max(filt, shift_array=shift_array, plot=plot, offset=offset)

        if len(mjds) == 0:
            refit = input("No photometry found for this filter. Try to refit? y/n \n")

        else:
            self.plot_data(view_shifted_data=True)
            refit = input("Refit the data with new filter or offset? y/n \n")

        if refit == "n" and save_to_caat:
            self.write_info_to_caat_file(force=force)

        elif refit == "n" and not save_to_caat:
            print('To save these parameters, rerun with "save_to_caat=True"')

        elif refit == "y":
            self.info = {}
            newfilt = input("Try fitting a new filter? If so, enter the filter here. If not, leave blank to pick new offset\n")

            if newfilt:
                self.interactively_fit_for_max(
                    newfilt,
                    shift_array=shift_array,
                    plot=plot,
                    offset=offset,
                    save_to_caat=save_to_caat,
                    force=force,
                )

            else:
                newoffset = input("Enter new offset here\n")

                if newoffset:
                    self.interactively_fit_for_max(
                        filt,
                        shift_array=shift_array,
                        plot=plot,
                        offset=float(newoffset),
                        save_to_caat=save_to_caat,
                        force=force,
                    )

    def log_transform_time(self, phases, phase_start=30):

        return np.log(phases + phase_start)


class SNCollection:
    """
    A SNCollection object, which holds an arbitrary number of SNe

    """

    base_path = "../data/"

    def __init__(
        self,
        names: Union[str, None] = None,
        sntype: Union[str, None] = None,
        snsubtype: Union[str, None] = None,
        SNe: Union[list[SN], None] = None,
        **kwargs,
    ):

        self.subtypes = list(kwargs.keys())

        if isinstance(SNe, SN):
            self.sne = SNe
        else:
            if isinstance(names, list):
                self.sne = [SN(name) for name in names]
            else:
                if type(sntype) is not None:
                    # convert this to a logger statement
                    print(f"Loading SN Type: {sntype}, Subtype: {snsubtype}")
                    caat = CAAT()
                    type_list = caat.get_sne_by_type(sntype, snsubtype)
                    print(type_list)
                    self.sne = [SN(name) for name in type_list]
                    self.type = sntype
                    self.subtype = snsubtype

    def __repr__(self):
        print("Collection of SN Objects")
        return self.sne

    # @property
    # def sne(self):
    #    return self.sne

    def get_type_list(self):
        # Maybe this lives in a separate class that handles the csv db file
        raise NotImplementedError

    def plot_all_lcs(self, filts=["all"], log_transform=False, plot_fluxes=False):
        """plot all light curves of given subtype/collection
        can plot single, multiple or all bands"""
        Plot().plot_all_lcs(sn_class=self, filts=filts, log_transform=log_transform, plot_fluxes=plot_fluxes)


class SNType(SNCollection):
    """
    A Type object, building a collection of all SNe of a given type (classification)
    """

    subtypes = []
    sne = []

    def __init__(self, type):

        self.type = type

        self.get_subtypes()
        self.build_object_list()

    def get_subtypes(self):

        caat = CAAT()
        subtype_list = caat.caat["Type"] == self.type
        self.subtypes = list(set(caat.caat[subtype_list].Subtype.values))

    def build_object_list(self):

        caat = CAAT()
        type_list = caat.get_sne_by_type(self.type)
        self.sne = [SN(name) for name in type_list]


class Fitter:  # pylint: disable=too-few-public-methods
    """
    A Fitter object, fitting the light curves of a class (Type) of supernovae
    """

    def __init__(self, collection):
        # collection long term could be a individual SN or a SNCollection,
        # make sure this works at some point
        self.collection = collection


class RBFKernel:  # pylint: disable=too-few-public-methods
    """
    An RBFKernel object, to be used in GP fitting
    Allows users to define Kernel parameters such as length scale, bounds, etc.
    """

    def __init__(self, length_scale, length_scale_bounds):

        self.kernel = RBF(length_scale=length_scale, length_scale_bounds=length_scale_bounds)


class WhiteNoiseKernel:  # pylint: disable=too-few-public-methods
    """
    An RBFKernel object, to be used in GP fitting
    Allows users to define Kernel parameters such as noise level, bounds, etc.
    """

    def __init__(self, noise_level, noise_level_bounds):

        self.kernel = WhiteKernel(noise_level=noise_level, noise_level_bounds=noise_level_bounds)


class MaternKernel:  # pylint: disable=too-few-public-methods
    """
    A MaternKernel, to be used in GP fitting
    Allows users to define Kernel parameters such as length scale, bounds, etc.
    """

    def __init__(self, length_scale, length_scale_bounds, nu):

        self.kernel = Matern(length_scale=length_scale, length_scale_bounds=length_scale_bounds, nu=nu)


class GP(Fitter):
    """
    GP fit to a single band
    """

    wle = {
        "u": 3560,
        "g": 4830,
        "r": 6260,
        "i": 7670,
        "z": 8890,
        "y": 9600,
        "w": 5985,
        "Y": 9600,
        "U": 3600,
        "B": 4380,
        "V": 5450,
        "R": 6410,
        "G": 6730,
        "E": 6730,
        "I": 7980,
        "J": 12200,
        "H": 16300,
        "K": 21900,
        "UVW2": 2030,
        "UVM2": 2231,
        "UVW1": 2634,
        "F": 1516,
        "N": 2267,
        "o": 6790,
        "c": 5330,
        "W": 33526,
        "Q": 46028,
    }

    def __init__(self, sne_collection, kernel):
        super().__init__(sne_collection)
        self.kernel = kernel

    def process_dataset_for_gp(
        self,
        filt,
        phasemin,
        phasemax,
        log_transform=False,
        sn_set=None,
        use_fluxes=False,
    ):
        """
        Loads all the data, shifts the data to peak,
        and concatenates the data for the object's SN collection
        or a provided SN set
        """

        phases, mags, errs, wls = (
            np.asarray([]),
            np.asarray([]),
            np.asarray([]),
            np.asarray([]),
        )

        if sn_set is None:
            sn_set = self.collection.sne

        for sn in sn_set:

            z = sn.info.get("z", 0)

            if len(sn.data) == 0:
                sn.load_swift_data()
                sn.load_json_data()

            if len(sn.shifted_data) == 0:
                ### Check to see if we've already tried to fit for maximum
                if not sn.info:
                    shifted_mjd = []
                else:
                    shifted_mjd, shifted_mag, err, nondets = sn.shift_to_max(filt, shift_fluxes=use_fluxes)

            else:
                ### We already successfully fit for peak, so get the shifted photometry for this filter
                shifted_mjd, shifted_mag, err, nondets = sn.shift_to_max(filt, shift_fluxes=use_fluxes)

            if len(shifted_mjd) > 0:

                if log_transform is not False:
                    shifted_mjd = sn.log_transform_time(shifted_mjd, phase_start=log_transform)

                if log_transform is not False:
                    inds_to_fit = np.where((shifted_mjd > np.log(phasemin + log_transform)) & (shifted_mjd < np.log(phasemax + log_transform)))[0]
                else:
                    inds_to_fit = np.where((shifted_mjd > phasemin) & (shifted_mjd < phasemax))[0]

                phases = np.concatenate((phases, shifted_mjd[inds_to_fit]))
                mags = np.concatenate((mags, shifted_mag[inds_to_fit]))
                errs = np.concatenate((errs, err[inds_to_fit]))
                if log_transform is not False:
                    wls = np.concatenate((wls, np.ones(len(inds_to_fit)) * np.log10(self.wle[filt] * (1 + z))))
                else:
                    wls = np.concatenate((wls, np.ones(len(inds_to_fit)) * self.wle[filt] * (1 + z)))

        return (
            phases.reshape(-1, 1),
            mags.reshape(-1, 1),
            errs.reshape(-1, 1),
            wls.reshape(-1, 1),
        )

    def run_gp(self, filt, phasemin, phasemax, test_size, use_fluxes=False):

        phases, mags, errs, _ = self.process_dataset_for_gp(filt, phasemin, phasemax, use_fluxes=use_fluxes)
        X_train, X_test, Y_train, Y_test, Z_train, Z_test = train_test_split(phases, mags, errs, test_size=test_size)

        ### Get array of errors at each timestep
        min_phase, max_phase = sorted(X_train)[0], sorted(X_train)[-1]
        phase_grid = np.linspace(min_phase, max_phase, len(X_train))
        phase_grid_space = (max_phase - min_phase) / len(X_train)

        err_grid = np.ones(len(phase_grid))
        for mjd in phase_grid:
            ind = np.where((X_train < mjd + phase_grid_space / 2) & (X_train > mjd - phase_grid_space / 2))[0]
            mags_at_this_phase = Y_train[ind]
            if len(mags_at_this_phase) > 1:
                std_mag = max(np.std(mags_at_this_phase), 0.01)
            elif len(mags_at_this_phase) == 1:
                std_mag = Z_train[ind]
            else:
                std_mag = 0.1
            err_grid[ind] = std_mag

        ### Run the GP
        gaussian_process = GaussianProcessRegressor(kernel=self.kernel, alpha=err_grid, n_restarts_optimizer=9)
        gaussian_process.fit(X_train, Y_train)

        self.gaussian_process = gaussian_process

        return gaussian_process, phases, mags, errs, err_grid

    def predict_gp(self, filt, phasemin, phasemax, test_size, plot=False, use_fluxes=False):

        gaussian_process, phases, mags, errs, err_grid = self.run_gp(filt, phasemin, phasemax, test_size, use_fluxes=use_fluxes)

        mean_prediction, std_prediction = gaussian_process.predict(sorted(phases), return_std=True)

        if plot:
            Plot().plot_gp_predict_gp(
                gp_class=self,
                phases=phases,
                mean_prediction=mean_prediction,
                std_prediction=std_prediction,
                mags=mags,
                errs=errs,
                filt=filt,
                use_fluxes=use_fluxes,
            )


class GP3D(GP):
    """
    GP fit to all bands and epochs
    """

    @staticmethod
    def interpolate_grid(grid, interp_array, filter_window=171):
        """
        Function to remove NaNs by interpolating between actual measurements in a phase/wl grid
        Takes as input a grid to interpolate over, an array containing values of the grid
        along the interpolation dimension, as well as a filter window for smoothing
        using a Savitsky-Golay filter
        """
        for i, row in enumerate(grid):
            notnan_inds = np.where((~np.isnan(row)))[0]
            if len(notnan_inds) > 4:
                interp = interp1d(interp_array[notnan_inds], row[notnan_inds], "cubic")

                interp_row = interp(interp_array[min(notnan_inds) : max(notnan_inds)])
                savgol_l = savgol_filter(interp_row, filter_window, 3, mode="mirror")
                row[min(notnan_inds) : max(notnan_inds)] = savgol_l
                grid[i] = row
        return grid

    def build_samples_3d(
        self,
        filt,
        phasemin,
        phasemax,
        log_transform=False,
        sn_set=None,
        use_fluxes=False,
    ):
        """
        Builds the data set from the SN collection for a given filter
        and returns, along with the phases, wls, and mags,
        the uncertainty in the measurements as the standard deviation
        of the photometry at each phase step
        """

        phases, mags, errs, wls = self.process_dataset_for_gp(
            filt,
            phasemin,
            phasemax,
            log_transform=log_transform,
            sn_set=sn_set,
            use_fluxes=use_fluxes,
        )

        min_phase, max_phase = sorted(phases)[0], sorted(phases)[-1]
        phase_grid = np.linspace(min_phase, max_phase, len(phases))
        phase_grid_space = (max_phase - min_phase) / len(phases)

        err_grid = np.ones(len(phase_grid))
        for mjd in phase_grid:
            ind = np.where((phases < mjd + phase_grid_space / 2) & (phases > mjd - phase_grid_space / 2))[0]
            mags_at_this_phase = mags[ind]
            if len(mags_at_this_phase) > 1:
                if use_fluxes:
                    std_mag = max(np.std(mags_at_this_phase), 0.01)
                else:
                    std_mag = max(np.std(mags_at_this_phase), 0.01)
            elif len(mags_at_this_phase) == 1:
                std_mag = errs[ind]
            else:
                if use_fluxes:
                    std_mag = 0.01
                else:
                    std_mag = 0.1

            err_grid[ind] = std_mag

        return phases, wls, mags, err_grid

    def process_dataset_for_gp_3d(
        self,
        filtlist,
        phasemin,
        phasemax,
        log_transform=False,
        fit_residuals=False,
        set_to_normalize=None,
        use_fluxes=False,
    ):
        """
        Processes the data set for the GP3D object's SN collection and
        (optionally) a SN set filter-by-filter and returns
        arrays of the SN collection's photometric details
        as well as the photometric details of the SN set to normalize to
        """

        all_phases, all_wls, all_mags, all_errs = [], [], [], []

        for filt in filtlist:
            phases, wl_grid, mags, err_grid = self.build_samples_3d(
                filt,
                phasemin,
                phasemax,
                log_transform=log_transform,
                use_fluxes=use_fluxes,
            )

            all_phases = np.concatenate((all_phases, phases.flatten()))
            all_wls = np.concatenate((all_wls, wl_grid.flatten()))
            all_mags = np.concatenate((all_mags, mags.flatten()))
            all_errs = np.concatenate((all_errs, err_grid.flatten()))

        if not fit_residuals:
            return all_phases, all_wls, all_mags, all_errs

        ### Create the template grid from the observations
        if set_to_normalize is not None:
            (
                all_template_phases,
                all_template_wls,
                all_template_mags,
                all_template_errs,
            ) = ([], [], [], [])
            for filt in filtlist:
                phases, wl_grid, mags, err_grid = self.build_samples_3d(
                    filt,
                    phasemin,
                    phasemax,
                    log_transform=log_transform,
                    sn_set=set_to_normalize,
                    use_fluxes=use_fluxes,
                )

                all_template_phases = np.concatenate((all_template_phases, phases.flatten()))
                all_template_wls = np.concatenate((all_template_wls, wl_grid.flatten()))
                all_template_mags = np.concatenate((all_template_mags, mags.flatten()))
                all_template_errs = np.concatenate((all_template_errs, err_grid.flatten()))
        else:
            all_template_phases = all_phases
            all_template_wls = all_wls
            all_template_mags = all_mags
            all_template_errs = all_errs

        return (
            all_phases,
            all_wls,
            all_mags,
            all_errs,
            all_template_phases,
            all_template_wls,
            all_template_mags,
            all_template_errs,
        )

    def construct_median_grid(
        self,
        phasemin,
        phasemax,
        filtlist,
        all_template_phases,
        all_template_wls,
        all_template_mags,
        all_template_errs,
        log_transform=False,
        plot=False,
        use_fluxes=False,
    ):
        """
        Takes as input the photometry from the sn set to normalize
        and constructs a 2D template grid consisting of the median photometry
        at each phase and wl step
        """

        if log_transform is not False:
            phase_grid_linear = np.arange(phasemin, phasemax, 1 / 24.0)  # Grid of phases to iterate over, by hour
            phase_grid = np.log(phase_grid_linear + log_transform)  # Grid of phases in log space

            wl_grid_linear = np.arange(
                min(self.wle[f] for f in filtlist) - 500,
                max(self.wle[f] for f in filtlist) + 500,
                99.5,
            )  # Grid of wavelengths to iterate over, by 100 A
            wl_grid = np.log10(wl_grid_linear)

        else:
            phase_grid = np.arange(phasemin, phasemax, 1 / 24.0)  # Grid of phases to iterate over, by hour
            wl_grid = np.arange(
                min(self.wle[f] for f in filtlist) - 500,
                max(self.wle[f] for f in filtlist) + 500,
                99.5,
            )  # Grid of wavelengths to iterate over, by 100 A

        mag_grid = np.empty((len(phase_grid), len(wl_grid)))
        mag_grid[:] = np.nan
        err_grid = np.copy(mag_grid)

        for i in range(len(phase_grid)):
            for j in range(len(wl_grid)):

                ### Get all data that falls within this phase + 5 days, and this wl +- 100 A
                if log_transform is not False:
                    inds = np.where(
                        (np.exp(all_template_phases) - np.exp(phase_grid[i]) <= 5.0)
                        & (np.exp(all_template_phases) - np.exp(phase_grid[i]) > 0.0)
                        & (abs(10**all_template_wls - 10 ** wl_grid[j]) <= 500)
                    )[0]
                else:
                    inds = np.where(
                        (all_template_phases - phase_grid[i] <= 5.0)
                        & (all_template_phases - phase_grid[i] > 0.0)
                        & (abs(all_template_wls - wl_grid[j]) <= 500)
                    )[0]

                if len(inds) > 0:

                    median_mag = np.median(all_template_mags[inds])
                    iqr = np.subtract(*np.percentile(all_template_mags[inds], [75, 25]))

                    mag_grid[i, j] = median_mag
                    err_grid[i, j] = iqr

        mag_grid = self.interpolate_grid(mag_grid.T, phase_grid)
        mag_grid = mag_grid.T
        mag_grid = self.interpolate_grid(mag_grid, wl_grid, filter_window=31)
        err_grid = self.interpolate_grid(err_grid.T, phase_grid)
        err_grid = err_grid.T
        err_grid = self.interpolate_grid(err_grid, wl_grid, filter_window=31)

        if log_transform is not False:
            X, Y = np.meshgrid(np.exp(phase_grid) - log_transform, 10**wl_grid)
        else:
            X, Y = np.meshgrid(phase_grid, wl_grid)

        Z = mag_grid.T

        if plot:
            Plot().plot_construct_grid(
                gp_class=self,
                X=X,
                Y=Y,
                Z=Z,
                phase_grid=phase_grid,
                mag_grid=mag_grid,
                wl_grid=wl_grid,
                err_grid=err_grid,
                log_transform=log_transform,
                filtlist=filtlist,
                grid_type="median",
                use_fluxes=use_fluxes,
            )

        return phase_grid, wl_grid, mag_grid, err_grid

    def construct_polynomial_grid(
        self,
        phasemin,
        phasemax,
        filtlist,
        all_template_phases,
        all_template_wls,
        all_template_mags,
        all_template_errs,
        log_transform=False,
        plot=False,
        use_fluxes=False,
    ):
        """
        Takes as input the photometry from the sn set to normalize
        and constructs a 2D template grid consisting of the polynomial fit
        to the SN set to normalize photometry at each phase and wl step
        """

        if log_transform is not False:
            phase_grid_linear = np.arange(phasemin, phasemax, 1 / 24.0)  # Grid of phases to iterate over, by hour
            phase_grid = np.log(phase_grid_linear + log_transform)  # Grid of phases in log space

            wl_grid_linear = np.arange(
                min(self.wle[f] for f in filtlist) - 500,
                max(self.wle[f] for f in filtlist) + 500,
                99.5,
            )  # Grid of wavelengths to iterate over, by 100 A
            wl_grid = np.log10(wl_grid_linear)

        else:
            phase_grid = np.arange(phasemin, phasemax, 1 / 24.0)  # Grid of phases to iterate over, by hour
            wl_grid = np.arange(
                min(self.wle[f] for f in filtlist) - 500,
                max(self.wle[f] for f in filtlist) + 500,
                99.5,
            )  # Grid of wavelengths to iterate over, by 100 A

        mag_grid = np.empty((len(phase_grid), len(wl_grid)))
        mag_grid[:] = np.nan
        err_grid = np.copy(mag_grid)

        for j in range(len(wl_grid)):

            ### Get all data that falls within this wl +- 100 A
            if log_transform is not False:
                inds = np.where((abs(10**all_template_wls - 10 ** wl_grid[j]) <= 100))[0]
                ### Add an array of fake measurements to anchor the ends of the fit
                anchor_phases = np.asarray(
                    [
                        np.log(phasemin + log_transform),
                        np.log(phasemin + 2.5 + log_transform),
                        np.log(phasemax + log_transform),
                    ]
                )
            else:
                inds = np.where((abs(all_template_wls - wl_grid[j]) <= 100))[0]
                anchor_phases = np.asarray([phasemin, phasemax])

            if len(inds) > 0:

                fit_coeffs = np.polyfit(
                    np.concatenate((all_template_phases[inds], anchor_phases)),
                    np.concatenate((all_template_mags[inds], np.asarray([-5.0, -4.0, -5.0]))),  # np.ones(len(anchor_phases)) * -5.0)),
                    3,
                    w=1
                    / (
                        np.sqrt(
                            (
                                np.concatenate(
                                    (
                                        all_template_errs[inds],
                                        np.ones(len(anchor_phases)) * 0.05,
                                    )
                                )
                            )
                            ** 2
                            + (np.ones(len(all_template_errs[inds]) + len(anchor_phases)) * 0.1) ** 2
                        )
                    ),
                )
                fit = np.poly1d(fit_coeffs)
                grid_mags = fit(phase_grid)

                mag_grid[:, j] = grid_mags
                err_grid[:, j] = np.ones(len(phase_grid)) * np.median(abs(all_template_mags[inds] - fit(all_template_phases[inds])))

        ### Interpolate over the wavelengths to get a complete 2D grid
        mag_grid = self.interpolate_grid(mag_grid, wl_grid, filter_window=31)
        err_grid = self.interpolate_grid(err_grid, wl_grid, filter_window=31)

        if log_transform is not False:
            X, Y = np.meshgrid(np.exp(phase_grid) - log_transform, 10**wl_grid)
        else:
            X, Y = np.meshgrid(phase_grid, wl_grid)

        Z = mag_grid.T

        if plot:
            Plot().plot_construct_grid(gp_class=self, X=X, Y=Y, Z=Z, grid_type="polynomial", use_fluxes=use_fluxes)

        return phase_grid, wl_grid, mag_grid, err_grid

    def subtract_data_from_grid(
        self,
        sn,
        phasemin,
        phasemax,
        filtlist,
        phase_grid,
        wl_grid,
        mag_grid,
        err_grid,
        log_transform=False,
        plot=False,
        use_fluxes=False,
    ):
        """
        Takes the (shifted) photometry from a given SN and subtracts from it
        the template grid constructed from either the median of all the normalization
        SN photometry, or the polynomial fit to all the normalization SN photometry
        Returns the phase and wavelength of each data point from the given SN, as well as
        the residuals in its magnitude (or flux) and its uncertainty
        """

        ### Subtract off templates for each SN LC
        residuals = {}
        for filt in filtlist:

            if len(sn.shifted_data) == 0:
                if sn.info.get("searched", False):
                    shifted_mjd, shifted_mag, err, nondets = [], [], [], []
                else:
                    sn.correct_for_galactic_extinction()
                    shifted_mjd, shifted_mag, err, nondets = sn.shift_to_max(filt, shift_fluxes=use_fluxes)
            else:
                if filt in sn.shifted_data.keys():
                    if use_fluxes:
                        sn.correct_for_galactic_extinction()
                        sn.convert_to_fluxes()
                        shifted_mag = np.asarray([phot["flux"] for phot in sn.shifted_data[filt]])
                        err = np.asarray([phot["fluxerr"] for phot in sn.shifted_data[filt]])
                        nondets = np.asarray([phot.get("nondetection", False) for phot in sn.shifted_data[filt]])
                    else:
                        sn.correct_for_galactic_extinction()
                        shifted_mag = np.asarray([phot["mag"] for phot in sn.shifted_data[filt]])
                        err = np.asarray([phot["err"] for phot in sn.shifted_data[filt]])
                        nondets = np.asarray([phot.get("nondetection", False) for phot in sn.shifted_data[filt]])

                    shifted_mjd = np.asarray([phot["mjd"] for phot in sn.shifted_data[filt]])
                else:
                    shifted_mjd = []

            if len(shifted_mjd) > 0:

                if log_transform is not False:
                    shifted_mjd = sn.log_transform_time(shifted_mjd, phase_start=log_transform)
                    inds_to_fit = np.where((shifted_mjd > np.log(phasemin + log_transform)) & (shifted_mjd < np.log(phasemax + log_transform)))[0]
                    ### The wl corresponding to wl_ind is no more than the wl grid spacing away from the true wl being measured
                    wl_ind = np.argmin(abs(10**wl_grid - self.wle[filt] * (1 + sn.info.get("z", 0))))
                else:
                    inds_to_fit = np.where((shifted_mjd > phasemin) & (shifted_mjd < phasemax))[0]
                    wl_ind = np.argmin(abs(10**wl_grid - self.wle[filt] * (1 + sn.info.get("z", 0))))

                phases = shifted_mjd[inds_to_fit]
                mags = shifted_mag[inds_to_fit]
                errs = err[inds_to_fit]
                current_nondets = nondets[inds_to_fit]

                if plot and len(phases) > 0:
                    Plot().plot_subtract_data_from_grid(
                        gp_class=self,
                        sn_class=sn,
                        phase_grid=phase_grid,
                        mag_grid=mag_grid,
                        wl_ind=wl_ind,
                        filt=filt,
                        log_transform=log_transform,
                        use_fluxes=use_fluxes,
                    )

                for i, phase in enumerate(phases):
                    ### Get index of current phase in phase grid
                    if log_transform is not None:
                        ### The phase corresponding to phase_ind is no more than the phase grid spacing away from the true phase being measured
                        phase_ind = np.argmin(abs(np.exp(phase_grid) - np.exp(phase)))
                    else:
                        phase_ind = np.argmin(abs(phase_grid - phase))

                    if np.isnan(mag_grid[phase_ind, wl_ind]):
                        print(f"NaN Found: phase {np.exp(phase)}, wl {10**wl_grid[wl_ind]}")
                        continue

                    if log_transform is not None:
                        wl_residual = np.log10(self.wle[filt] * (1 + sn.info.get("z", 0)))
                    else:
                        wl_residual = self.wle[filt] * (1 + sn.info.get("z", 0))

                    residuals.setdefault(filt, []).extend(
                        [
                            {
                                "phase_residual": phase,
                                "wl_residual": wl_residual,
                                "mag_residual": mags[i] - mag_grid[phase_ind, wl_ind],
                                "err_residual": errs[i],
                                "mag": mags[i],
                                "nondetection": current_nondets[i],
                            }
                        ]
                    )

                    if plot:
                        plt.errorbar(
                            phase,
                            mags[i] - mag_grid[phase_ind, wl_ind],
                            yerr=np.sqrt(errs[i] ** 2 + err_grid[phase_ind, wl_ind] ** 2),
                            marker="o",
                            color="k",
                        )
                        plt.errorbar(
                            phase,
                            mags[i],
                            yerr=errs[i],
                            fmt="o",
                            color=colors.get(filt, "k"),
                        )

        return residuals

    def run_gp(
        self,
        filtlist,
        phasemin,
        phasemax,
        test_size=0.9,
        plot=False,
        log_transform=False,
        fit_residuals=False,
        set_to_normalize=None,
        subtract_median=False,
        subtract_polynomial=False,
        interactive=False,
        use_fluxes=False,
    ):
        """
        Function to run the Gaussian Process Regression
        ===============================================
        Takes as input:
        filtlist: A list of filters to fit the data of
        phasemin and phasemax: Endpoints of the phase range to fit
        test_size: The train/test split fraction (only if fit_residuals is False)
        plot: Optional flag to plot fits and intermediate figures
        log_transform: Flag to log-transform the phases (natural log) and wavelengths (log base 10)
        fit_residuals: Flag to fit the residuals of the measured SN photometry and the "template" grid
        set_to_normalize: Flag to provide a SNCollection object to construct a "template" grid
        median_combine_gps: Flag to median combine the GP fits to each individual SN to create a final median light curve template
        interactive: Flag to interactively choose to include each GP fit to the final median-combined template
        use_fluxes: Flag to fit in fluxes (or flux residuals), rather than magnitudes
        """
        if interactive:
            plot = True

        if fit_residuals:
            (
                all_phases,
                all_wls,
                all_mags,
                all_errs,
                all_template_phases,
                all_template_wls,
                all_template_mags,
                all_template_errs,
            ) = self.process_dataset_for_gp_3d(
                filtlist,
                phasemin,
                phasemax,
                log_transform=log_transform,
                fit_residuals=True,
                set_to_normalize=set_to_normalize,
                use_fluxes=use_fluxes,
            )
            kernel_params = []
            gaussian_processes = []

            if subtract_polynomial:
                phase_grid, wl_grid, mag_grid, err_grid = self.construct_polynomial_grid(
                    phasemin,
                    phasemax,
                    filtlist,
                    all_template_phases,
                    all_template_wls,
                    all_template_mags,
                    all_template_errs,
                    log_transform=log_transform,
                    plot=plot,
                    use_fluxes=use_fluxes,
                )
            elif subtract_median:
                phase_grid, wl_grid, mag_grid, err_grid = self.construct_median_grid(
                    phasemin,
                    phasemax,
                    filtlist,
                    all_template_phases,
                    all_template_wls,
                    all_template_mags,
                    all_template_errs,
                    log_transform=log_transform,
                    plot=plot,
                    use_fluxes=use_fluxes,
                )
            else:
                raise Exception("Must toggle either subtract_median or subtract_polynomial as True to run GP3D")

            for sn in self.collection.sne:
<<<<<<< HEAD
                residuals = self.subtract_data_from_grid(
                    sn,
                    phasemin,
                    phasemax,
                    filtlist,
                    phase_grid,
                    wl_grid,
                    mag_grid,
                    err_grid,
                    log_transform=log_transform,
                    plot=False,  # TODO: are we sure we want to hard-code False for grid subtraction?
                    use_fluxes=use_fluxes,
                )
=======
                print(sn.name)
                residuals = self.subtract_data_from_grid(sn, phasemin, phasemax, filtlist, phase_grid, wl_grid, mag_grid, err_grid, log_transform=log_transform, plot=False, use_fluxes=use_fluxes)
>>>>>>> e103aecb

                phase_residuals = np.asarray([p["phase_residual"] for phot_list in residuals.values() for p in phot_list])
                wl_residuals = np.asarray([p["wl_residual"] for phot_list in residuals.values() for p in phot_list])
                mag_residuals = np.asarray([p["mag_residual"] for phot_list in residuals.values() for p in phot_list])
                err_residuals = np.asarray([p["err_residual"] for phot_list in residuals.values() for p in phot_list])

                x = np.vstack((phase_residuals, wl_residuals)).T
                y = mag_residuals
                if len(y) > 1:
                    # We have enough points to fit
                    err = err_residuals

                    gaussian_process = GaussianProcessRegressor(kernel=self.kernel, alpha=err, n_restarts_optimizer=10)
                    gaussian_process.fit(x, y)

                    if plot:
                        fig, ax = Plot().create_empty_subplot()

                    for filt in filtlist:

                        if log_transform is not False:
                            if len(wl_residuals[abs(10**wl_residuals - self.wle[filt] * (1 + sn.info.get("z", 0))) < 1]) == 0:
                                continue
                            test_times_linear = np.arange(phasemin, phasemax, 1.0 / 24)
                            test_times = np.log(test_times_linear + log_transform)
                            test_waves = np.ones(len(test_times)) * np.log10(self.wle[filt] * (1 + sn.info.get("z", 0)))
                        else:
                            if len(wl_residuals[wl_residuals == self.wle[filt]] * (1 + sn.info.get("z", 0))) == 0:
                                continue
                            test_times = np.arange(phasemin, phasemax, 1.0 / 24)
                            test_waves = np.ones(len(test_times)) * self.wle[filt] * (1 + sn.info.get("z", 0))

                        ### Trying to convert back to normalized magnitudes here
                        if log_transform is not None:
                            wl_ind = np.argmin(abs(10**wl_grid - self.wle[filt] * (1 + sn.info.get("z", 0))))
                        else:
                            wl_ind = np.argmin(abs(wl_grid - self.wle[filt] * (1 + sn.info.get("z", 0))))
                        template_mags = []
                        for i in range(len(phase_grid)):
                            template_mags.append(mag_grid[i, wl_ind])

                        template_mags = np.asarray(template_mags)

                        test_prediction, std_prediction = gaussian_process.predict(np.vstack((test_times, test_waves)).T, return_std=True)
                        if log_transform is not False:
                            test_times = np.exp(test_times) - log_transform

                        # Plot the SN photometry
                        shifted_mjd = np.asarray([phot["mjd"] for phot in sn.shifted_data[filt]])
                        if log_transform is not False:
                            shifted_mjd = sn.log_transform_time(shifted_mjd, phase_start=log_transform)

                        if log_transform is not False:
                            inds_to_fit = np.where(
                                (shifted_mjd > np.log(phasemin + log_transform)) & (shifted_mjd < np.log(phasemax + log_transform))
                            )[0]
                        else:
                            inds_to_fit = np.where((shifted_mjd > phasemin) & (shifted_mjd < phasemax))[0]

                        key_to_plot = "flux" if use_fluxes else "mag"
                        Plot().plot_run_gp_overlay(
                            fig=fig,
                            ax=ax,
                            gp_class=self,
                            sn_class=sn,
                            test_times=test_times,
                            test_prediction=test_prediction,
                            std_prediction=std_prediction,
                            template_mags=template_mags,
                            residuals=residuals,
                            phase_residuals=phase_residuals,
                            wl_residuals=wl_residuals,
                            err_residuals=err_residuals,
                            inds_to_fit=inds_to_fit,
                            log_transform=log_transform,
                            filt=filt,
                            use_fluxes=use_fluxes,
                            key_to_plot=key_to_plot,
                            phasemin=phasemin,
                            phasemax=phasemax,
                        )

                        if (subtract_median or subtract_polynomial) and interactive:
                            use_for_template = input("Use this fit to construct a template? y/n")

                    if subtract_median or subtract_polynomial:

                        if log_transform is not None:
                            waves_to_predict = np.unique(wl_residuals)
                            diffs = abs(
                                np.subtract.outer(10**wl_grid, 10**waves_to_predict)
                            )  # The difference between our measurement wavelengths and the wl grid

                        else:
                            waves_to_predict = np.unique(wl_residuals)
                            diffs = abs(np.subtract.outer(wl_grid, waves_to_predict))

                        ### Compare the wavelengths of our measured filters to those in the wl grid
                        ### and fit for those grid wls that are within 500 A of one of our measurements
                        wl_inds_fitted = np.unique(np.where((diffs < 500.0))[0])

                        x, y = np.meshgrid(phase_grid, wl_grid[wl_inds_fitted])
                        test_prediction, std_prediction = gaussian_process.predict(np.vstack((x.ravel(), y.ravel())).T, return_std=True)
                        test_prediction = np.asarray(test_prediction)

                        template_mags = []

                        for wl_ind in wl_inds_fitted:

                            for i in range(len(phase_grid)):
                                template_mags.append(mag_grid[i, wl_ind])
                                ###NOTE: Some of these template mags are NaNs

                        template_mags = np.asarray(template_mags).reshape((len(x), -1))

                        ### Put the fitted wavelengths back in the right spot on the grid
                        ### and append to the gaussian processes array
                        test_prediction_reshaped = test_prediction.reshape((len(x), -1)) + template_mags
                        gp_grid = np.empty((len(wl_grid), len(phase_grid)))
                        gp_grid[:] = np.nan
                        for i, col in enumerate(test_prediction_reshaped[:,]):
                            current_wl_grid_ind = wl_inds_fitted[i]
                            gp_grid[current_wl_grid_ind, :] = col

                        if plot:
                            Plot().plot_run_gp_surface(
                                gp_class=self,
                                x=x,
                                y=y,
                                test_prediction_reshaped=test_prediction_reshaped,
                                use_fluxes=use_fluxes,
                            )
                        if not plot:
                            use_for_template = "y"
                        elif not interactive:
                            use_for_template = "y"

                        if use_for_template == "y":
                            gaussian_processes.append(gp_grid)
                    kernel_params.append(gaussian_process.kernel_.theta)

<<<<<<< HEAD
            if subtract_median or subtract_polynomial:
                return gaussian_processes, phase_grid, wl_grid
            return None, phase_residuals, kernel_params
=======
            #if not subtract_median and not subtract_polynomial: 
            #    return gaussian_processes, phase_grid, wl_grid
            #return None, phase_residuals, kernel_params
            return gaussian_processes, phase_grid, kernel_params, wl_grid
>>>>>>> e103aecb

        else:  # called if we are not fitting to residuals
            all_phases, all_wls, all_mags, all_errs = self.process_dataset_for_gp_3d(
                filtlist,
                phasemin,
                phasemax,
                log_transform=log_transform,
                use_fluxes=use_fluxes,
            )
            x = np.vstack((all_phases, all_wls)).T
            y = all_mags
            err = all_errs

            X_train, X_test, Y_train, Y_test, Z_train, Z_test = train_test_split(x, y, err, test_size=test_size)

            ### Run the GP
            gaussian_process = GaussianProcessRegressor(kernel=self.kernel, alpha=Z_train, n_restarts_optimizer=10)
            gaussian_process.fit(X_train, Y_train)

            self.gaussian_process = gaussian_process

            return gaussian_process, X_test, None

    def predict_gp(
        self,
        filtlist,
        phasemin,
        phasemax,
        test_size=0.9,
        plot=False,
        log_transform=False,
        fit_residuals=False,
        set_to_normalize=False,
        subtract_median=False,
        subtract_polynomial=False,
        use_fluxes=False,
    ):
        """
        Function to predict light curve behavior using Gaussian Process Regression
        ===============================================
        Takes as input:
        filtlist: A list of filters to fit the data of
        phasemin and phasemax: Endpoints of the phase range to fit
        test_size: The train/test split fraction (only if fit_residuals is False)
        plot: Optional flag to plot fits and intermediate figures
        log_transform: Flag to log-transform the phases (natural log) and wavelengths (log base 10)
        fit_residuals: Flag to fit the residuals of the measured SN photometry and the "template" grid
        set_to_normalize: Flag to provide a SNCollection object to construct a "template" grid
        median_combine_gps: Flag to median combine the GP fits to each individual SN to create a final median light curve template
        use_fluxes: Flag to fit in fluxes (or flux residuals), rather than magnitudes
        """
        if not subtract_median and not subtract_polynomial:  # test_size is not None:
            ### Fitting sample of SNe altogether
<<<<<<< HEAD

            gaussian_process, X_test, kernel_params = self.run_gp(
                filtlist,
                phasemin,
                phasemax,
                test_size=test_size,
                plot=plot,
                log_transform=log_transform,
                fit_residuals=fit_residuals,
                use_fluxes=use_fluxes,
            )

=======
            gaussian_process, X_test, kernel_params, _ = self.run_gp(filtlist, phasemin, phasemax, test_size=test_size, plot=plot, log_transform=log_transform, fit_residuals=fit_residuals, subtract_median=subtract_median, subtract_polynomial=subtract_polynomial, use_fluxes=use_fluxes)
>>>>>>> e103aecb
            if plot:
                fig, ax = Plot().create_empty_subplot()

            if test_size is not None:
                for filt in filtlist:

                    test_times = np.linspace(min(X_test[:, 0]), max(X_test[:, 0]), 60)
                    if log_transform is not None:
                        test_waves = np.ones(len(test_times)) * np.log10(self.wle[filt])

                    else:
                        test_waves = np.ones(len(test_times)) * self.wle[filt]

                    test_prediction, std_prediction = gaussian_process.predict(np.vstack((test_times, test_waves)).T, return_std=True)

                    if plot:
                        Plot().plot_predict_gp(
                            fig=fig,
                            ax=ax,
                            gp_class=self,
                            test_prediction=test_prediction,
                            std_prediction=std_prediction,
                            log_transform=log_transform,
                            filt=filt,
                            use_fluxes=use_fluxes,
                        )

<<<<<<< HEAD
        if subtract_median:
            ### We're fitting each SN individually and then median combining the full 2D GP
            gaussian_processes, phase_grid, wl_grid = self.run_gp(
                filtlist,
                phasemin,
                phasemax,
                plot=plot,
                log_transform=log_transform,
                fit_residuals=fit_residuals,
                set_to_normalize=set_to_normalize,
                subtract_median=True,
                subtract_polynomial=False,
                use_fluxes=use_fluxes,
            )

=======
                if plot:
                    ax.invert_yaxis()
                    ax.set_xlabel('Normalized Time [days]')
                    ax.set_ylabel('Normalized Magnitude')
                    plt.title('3D GP Fit')
                    plt.legend()
                    plt.show()

        else:
            ### We're fitting each SN individually and then median combining the full 2D GP
            print('Running GP')
            gaussian_processes, phase_grid, _, wl_grid = self.run_gp(filtlist, phasemin, 
                                                                  phasemax, plot=plot, 
                                                                  log_transform=log_transform, 
                                                                  fit_residuals=fit_residuals, 
                                                                  set_to_normalize=set_to_normalize, 
                                                                  subtract_median=subtract_median,
                                                                  subtract_polynomial=subtract_polynomial,
                                                                  use_fluxes=use_fluxes)
            print('Done running')
>>>>>>> e103aecb
            median_gp = np.nanmedian(np.dstack(gaussian_processes), -1)

            if log_transform is not False:
                X, Y = np.meshgrid(np.exp(phase_grid) - log_transform, 10**wl_grid)
            else:
                X, Y = np.meshgrid(phase_grid, wl_grid)

            Z = median_gp

            Plot().plot_construct_grid(gp_class=self, X=X, Y=Y, Z=Z, grid_type="final", use_fluxes=use_fluxes)

        elif subtract_polynomial:
            gaussian_processes, phase_grid, wl_grid = self.run_gp(
                filtlist,
                phasemin,
                phasemax,
                plot=plot,
                log_transform=log_transform,
                fit_residuals=fit_residuals,
                set_to_normalize=set_to_normalize,
                subtract_median=False,
                subtract_polynomial=True,
            )
            print(np.shape(gaussian_processes), np.shape(phase_grid), np.shape(wl_grid))

            Plot().plot_construct_grid(gp_class=self, X=X, Y=Y, Z=Z, grid_type="final", use_fluxes=use_fluxes)

<<<<<<< HEAD
        else:
            raise Exception("Must toggle either subtract_median or subtract_polynomial as True to run GP3D")


class Plot:
    """
    Plot class allowing any number of diagnostic / step-by-step plots to be created and displayed
    across the SN, SNCollection, GP, and GP3D classes
    """

    def create_empty_subplot(self):
        fig, ax = plt.subplots()
        return fig, ax

    def plot_sn_data(
        self,
        sn_class,
        data_to_plot,
        filts_to_plot=["all"],
        plot_fluxes=False,
    ):
        sn = sn_class

        fig, ax = plt.subplots()

        if filts_to_plot[0] == "all":  # if individual filters not specified, plot all by default
            filts_to_plot = colors.keys()

        for f in filts_to_plot:
            for filt, mag_list in data_to_plot.items():
                if f and f == filt:
                    if plot_fluxes:
                        mjds = np.asarray([phot["mjd"] for phot in mag_list if not phot.get("nondetection", False)])
                        fluxes = np.asarray([phot["flux"] for phot in mag_list if not phot.get("nondetection", False)])
                        errs = np.asarray([phot["fluxerr"] for phot in mag_list if not phot.get("nondetection", False)])
                        ax.errorbar(
                            mjds,
                            fluxes,
                            yerr=errs,
                            fmt="o",
                            mec="black",
                            color=colors.get(filt, "k"),
                            label=filt,
                        )

                        nondet_mjds = np.asarray([phot["mjd"] for phot in mag_list if phot.get("nondetection", False)])
                        nondet_fluxes = np.asarray([phot["flux"] for phot in mag_list if phot.get("nondetection", False)])
                        nondet_errs = np.asarray([phot["fluxerr"] for phot in mag_list if phot.get("nondetection", False)])
                        ax.errorbar(
                            nondet_mjds,
                            nondet_fluxes,
                            yerr=nondet_errs,
                            fmt="v",
                            alpha=0.5,
                            color=colors.get(filt, "k"),
                        )
                    else:
                        mjds = np.asarray([phot["mjd"] for phot in mag_list if not phot.get("nondetection", False)])
                        mags = np.asarray([phot["mag"] for phot in mag_list if not phot.get("nondetection", False)])
                        errs = np.asarray([phot["err"] for phot in mag_list if not phot.get("nondetection", False)])

                        ax.errorbar(
                            mjds,
                            mags,
                            yerr=errs,
                            fmt="o",
                            mec="black",
                            color=colors.get(filt, "k"),
                            label=filt,
                        )
        if not plot_fluxes:
            plt.gca().invert_yaxis()
            plt.ylabel("Apparent Magnitude")
        else:
            plt.ylabel("Flux")

        plt.legend()
        plt.xlabel("MJD")
        plt.title(sn_class.name)
        plt.minorticks_on()
        plt.show()

    def plot_fit_for_max(
        self,
        sn_class,
        mjd_array,
        mag_array,
        err_array,
        fit_mjds,
        fit_mags,
        fit_errs,
        inds_to_fit,
    ):
        """
        Takes as input arrays for MJD, mag, and err for a filter
        as well as the guess for the MJD of maximum and an array
        to shift the lightcurve over,
        and returns estimates of the peak MJD and mag at peak
        """
        sn = sn_class

        fig, ax = plt.subplots()

        ax.errorbar(mjd_array, mag_array, yerr=err_array, fmt="o", color="black")
        ax.errorbar(
            fit_mjds,
            fit_mags,
            yerr=fit_errs,
            fmt="o",
            color="blue",
            label="Used in Fitting",
        )
        if len(mjd_array[inds_to_fit]) > 0:
            plt.ylim(min(mag_array[inds_to_fit]) - 0.5, max(mag_array[inds_to_fit]) + 0.5)
        plt.xlabel("MJD")
        plt.ylabel("Apparent Magnitude")
        plt.title(sn.name)
        plt.legend()
        plt.gca().invert_yaxis()

        # plt.show()

    def plot_shift_to_max(self, sn_class, mjds, mags, errs, nondets, filt):
        sn = sn_class

        plt.errorbar(
            mjds[np.where((nondets == False))[0]],
            mags[np.where((nondets == False))[0]],
            yerr=errs[np.where((nondets == False))[0]],
            fmt="o",
            mec="black",
            color=colors.get(filt, "k"),
            label=filt + "-band",
        )
        plt.scatter(mjds[np.where((nondets == True))[0]], mags[np.where((nondets == True))[0]], marker="v", color=colors.get(filt, "k"), alpha=0.2)

        plt.xlabel("Shifted Time [days]")
        plt.ylabel("Shifted Magnitude")
        plt.title(sn.name + "-Shifted Data")
        plt.legend()
        plt.gca().invert_yaxis()
        plt.show()

    def plot_all_lcs(self, sn_class, filts=["all"], log_transform=False, plot_fluxes=False):
        """plot all light curves of given subtype/collection
        can plot single, multiple or all bands"""
        sne = sn_class.sne
        print(f"Plotting all {len(sne)} lightcurves in the collection")

        fig, ax = plt.subplots()
        if filts[0] is not "all":
            filts_to_plot = filts
        else:
            filts_to_plot = colors.keys()

        for i, f in enumerate(filts_to_plot):
            for sn in sne:
                mjds, mags, errs, nondets = sn.shift_to_max(f, shift_fluxes=plot_fluxes)
                if len(mjds) > 0:
                    if log_transform is not False:
                        mjds = sn.log_transform_time(mjds, phase_start=log_transform)

                    if plot_fluxes:

                        nondet_inds = np.where((nondets == False))[0]
                        det_inds = np.where((nondets == True))[0]
                        ax.errorbar(
                            mjds[nondet_inds], mags[nondet_inds], yerr=errs[nondet_inds], fmt="o", mec="black", color=colors.get(f, "k"), label=f
                        )
                        ax.scatter(mjds[det_inds], mags[det_inds], marker="v", alpha=0.2, color=colors.get(f, "k"))
                    else:
                        ax.errorbar(mjds, mags, yerr=errs, fmt="o", mec="black", color=colors.get(f, "k"), label=f)
            filtText = f + "\n"
            plt.figtext(0.95, 0.75 - (0.05 * i), filtText, fontsize=14, color=colors.get(f))

        if log_transform is False:
            ax.set_xlabel("Shifted Time [days]")
        else:
            ax.set_xlabel("Log(Shifted Time)")

        if plot_fluxes:
            ax.set_ylabel("Shifted Fluxes")
        else:
            ax.set_ylabel("Shifted Magnitudes")
            plt.gca().invert_yaxis()
        plt.title("Lightcurves for collection of {} objects\nType:{}, Subtype:{}".format(len(sne), sn_class.type, sn_class.subtype))
        plt.show()

    def plot_gp_predict_gp(self, gp_class, phases, mean_prediction, std_prediction, mags, errs, filt, use_fluxes=False):
        gp = gp_class

        fig, ax = plt.subplots()
        ax.plot(sorted(phases), mean_prediction, color="k", label="GP fit", zorder=10)
        ax.errorbar(phases, mags.reshape(-1), errs.reshape(-1), fmt="o", color=colors.get(filt, "k"), alpha=0.2, label=filt, zorder=0)
        ax.fill_between(
            sorted(phases.ravel()),
            mean_prediction - 1.96 * std_prediction,
            mean_prediction + 1.96 * std_prediction,
            alpha=0.5,
            color="lightgray",
            label="96\% Confidence Interval",
            zorder=10,
        )

        plt.xlabel("Shifted Time [days]")
        if use_fluxes:
            plt.ylabel("Fluxes")
        else:
            plt.gca().invert_yaxis()
            plt.ylabel("Shifted Magnitude")
        plt.title("Single-Filter GP Fit")
        handles, labels = ax.get_legend_handles_labels()
        ax.legend(handles, labels, loc="center left", bbox_to_anchor=(1, 0.5))
        plt.show()

    def plot_construct_grid(
        self,
        gp_class,
        X,
        Y,
        Z,
        grid_type=None,
        phase_grid=None,
        mag_grid=None,
        wl_grid=None,
        err_grid=None,
        log_transform=None,
        filtlist=None,
        use_fluxes=False,
    ):
        """
        :input grid_type: takes str object 'median' or 'poly', default=None
        """
        gpc = gp_class

        fig = plt.figure()
        ax = fig.add_subplot(111, projection="3d")

        ax.plot_surface(X, Y, Z)
        ax.set_xlabel("Phase Grid")
        ax.set_ylabel("Wavelengths [nm]")

        if use_fluxes:
            ax.set_zlabel("Flux")
        else:
            ax.invert_zaxis()
            ax.set_zlabel("Magnitude")

        if grid_type == "polynomial":
            ax.set_title("Polynomial Grid / Templates")
        elif grid_type == "median":
            ax.set_title("Median Grid / Templates")
        elif grid_type == "final":
            ax.set_title("Final Median GP Fit")
        else:
            ax.set_title("Grid")
        plt.tight_layout()
        # plt.show()

        if grid_type == "median":
            for filt in filtlist:
                if log_transform is not False:
                    wl_inds = np.where((abs(10**wl_grid - gpc.wle[filt]) <= 100))[0]
                else:
                    wl_inds = np.where((abs(wl_grid - gpc.wle[filt]) <= 100))[0]

                plt.errorbar(
                    phase_grid,
                    mag_grid[:, wl_inds[0]],
                    yerr=abs(err_grid[:, wl_inds[0]]),
                    fmt="o",
                )
                if not use_fluxes:
                    plt.gca().invert_yaxis()
                plt.title(filt)
                # plt.show()

    def plot_subtract_data_from_grid(
        self,
        gp_class,
        sn_class,
        phase_grid,
        mag_grid,
        wl_ind,
        filt,
        log_transform,
        use_fluxes=False,
    ):
        gpc = gp_class
        sn = sn_class

        fig, ax = plt.subplots()
        ax.plot(phase_grid, mag_grid[:, wl_ind], color=colors.get(filt, "k"), label="template")

        plt.axhline(y=0, linestyle="--", color="gray")
        ax.errorbar([], [], yerr=[], marker="o", color="k", label="residuals", alpha=0.2)
        ax.errorbar(
            [],
            [],
            yerr=[],
            fmt="o",
            color=colors.get(filt, "k"),
            label="data",
            alpha=0.5,
        )
        if log_transform is not None:
            ax.set_xlabel("Log(Time)")
        else:
            ax.set_xlabel("Time [days]")
        if use_fluxes:
            ax.set_ylabel("Flux relative to peak")
        else:
            plt.gca().invert_yaxis()
            ax.set_ylabel("Magnitude relative to Peak Mag")
        ax.set_title("Template Subtraction for {} in {}-band".format(sn.name, filt))
        plt.legend()
        # plt.show()

    def plot_run_gp_overlay(
        self,
        fig,
        ax,
        gp_class,
        sn_class,
        test_times,
        test_prediction,
        std_prediction,
        template_mags,
        residuals,
        phase_residuals,
        wl_residuals,
        err_residuals,
        inds_to_fit,
        log_transform,
        filt,
        use_fluxes,
        key_to_plot,
        phasemin,
        phasemax,
    ):
        gpc = gp_class
        sn = sn_class

        ax.plot(
            test_times,
            test_prediction + template_mags,
            label=filt,
            color=colors.get(filt, "k"),
        )
        ax.fill_between(
            test_times,
            test_prediction - 1.96 * std_prediction + template_mags,
            test_prediction + 1.96 * std_prediction + template_mags,
            alpha=0.2,
            color=colors.get(filt, "k"),
        )

        if log_transform is not False:
            ax.errorbar(
                np.exp(
                    np.asarray(
                        [
                            p["phase_residual"]
                            for p in residuals[filt]
                            if p["phase_residual"] > np.log(phasemin + log_transform)
                            and p["phase_residual"] < np.log(phasemax + log_transform)
                            and not p["nondetection"]
                        ]
                    )
                )
                - log_transform,
                [
                    p["mag"]
                    for p in residuals[filt]
                    if p["phase_residual"] > np.log(phasemin + log_transform)
                    and p["phase_residual"] < np.log(phasemax + log_transform)
                    and not p["nondetection"]
                ],
                yerr=[
                    p["err_residual"]
                    for p in residuals[filt]
                    if p["phase_residual"] > np.log(phasemin + log_transform)
                    and p["phase_residual"] < np.log(phasemax + log_transform)
                    and not p["nondetection"]
                ],
                fmt="o",
                color=colors.get(filt, "k"),
                mec="k",
            )

            ax.scatter(
                np.exp(
                    np.asarray(
                        [
                            p["phase_residual"]
                            for p in residuals[filt]
                            if p["phase_residual"] > np.log(phasemin + log_transform)
                            and p["phase_residual"] < np.log(phasemax + log_transform)
                            and p["nondetection"]
                        ]
                    )
                )
                - log_transform,
                [
                    p["mag"]
                    for p in residuals[filt]
                    if p["phase_residual"] > np.log(phasemin + log_transform)
                    and p["phase_residual"] < np.log(phasemax + log_transform)
                    and p["nondetection"]
                ],
                marker="v",
                color=colors.get(filt, "k"),
                alpha=0.5,
            )

        else:
            ax.errorbar(
                phase_residuals[wl_residuals == self.wle[filt] * (1 + sn.info.get("z", 0))],
                np.asarray([p[key_to_plot] for p in sn.shifted_data[filt]])[inds_to_fit],
                yerr=err_residuals[wl_residuals == self.wle[filt] * (1 + sn.info.get("z", 0))],
                fmt="o",
                color=colors.get(filt, "k"),
                mec="k",
            )

        if not use_fluxes:
            ax.invert_yaxis()
            ax.set_ylabel("Magnitude Relative to Peak")
        else:
            ax.set_ylabel("Flux Relative to Peak")

        ax.set_xlabel("Normalized Time [days]")
        plt.title(sn.name)
        plt.legend()
        # plt.show()

    def plot_run_gp_surface(self, gp_class, x, y, test_prediction_reshaped, use_fluxes=False):
        fig = plt.figure()
        ax = fig.add_subplot(111, projection="3d")
        ax.plot_surface(x, y, test_prediction_reshaped)
        ax.set_xlabel("Phase Grid")
        ax.set_ylabel("Wavelengths")
        if use_fluxes:
            ax.set_zlabel("Fluxes")
        else:
            ax.invert_zaxis()
            ax.set_zlabel("Magnitude")
        plt.tight_layout()
        # plt.show()

    def plot_predict_gp(self, fig, ax, gp_class, test_prediction, std_prediction, log_transform, filt, use_fluxes=False):
        gpc = gp_class

        if log_transform is not False:
            test_times = np.exp(test_times) - log_transform
        ax.plot(test_times, test_prediction, label=filt)
        ax.fill_between(
            test_times,
            test_prediction - 1.96 * std_prediction,
            test_prediction + 1.96 * std_prediction,
            alpha=0.2,
        )

        if use_fluxes:
            ax.set_ylabel("Flux relative to peak")
        else:
            ax.invert_yaxis()
            ax.set_ylabel("Normalized Magnitude")
        ax.set_xlabel("Normalized Time [days]")
        plt.title("3D GP Fit")
        plt.legend()
        plt.show()
=======
        # elif subtract_polynomial:
        #     gaussian_processes, phase_grid, wl_grid = self.run_gp(filtlist, phasemin, 
        #                                                           phasemax, plot=plot, 
        #                                                           log_transform=log_transform, 
        #                                                           fit_residuals=fit_residuals, 
        #                                                           set_to_normalize=set_to_normalize,
        #                                                           subtract_median=False, 
        #                                                           subtract_polynomial=True)
        #     print(np.shape(gaussian_processes), np.shape(phase_grid),np.shape(wl_grid))
            
        #     # fig = plt.figure()
        #     # ax = fig.add_subplot(111, projection='3d')
            
        #     # if log_transform is not False:
        #     #     X, Y = np.meshgrid(np.exp(phase_grid) - log_transform, 10**wl_grid)
        #     # else:
        #     #     X, Y = np.meshgrid(phase_grid, wl_grid)

        #     # # Z = median_gp

        #     # ax.plot_surface(X, Y, Z)
        #     # #ax.axes.set_zlim3d(bottom=-5, top=5)
        #     # ax.invert_zaxis()
        #     # ax.set_xlabel('Phase Grid')
        #     # ax.set_ylabel('Wavelengths')
        #     # ax.set_zlabel('Magnitude')
        #     # plt.title('Final Polynomial GP Fit')
        #     # plt.show()

        # else:
        #     raise Exception("Must toggle either subtract_median or subtract_polynomial as True to run GP3D")
>>>>>>> e103aecb
<|MERGE_RESOLUTION|>--- conflicted
+++ resolved
@@ -1696,7 +1696,7 @@
                 raise Exception("Must toggle either subtract_median or subtract_polynomial as True to run GP3D")
 
             for sn in self.collection.sne:
-<<<<<<< HEAD
+              
                 residuals = self.subtract_data_from_grid(
                     sn,
                     phasemin,
@@ -1710,10 +1710,6 @@
                     plot=False,  # TODO: are we sure we want to hard-code False for grid subtraction?
                     use_fluxes=use_fluxes,
                 )
-=======
-                print(sn.name)
-                residuals = self.subtract_data_from_grid(sn, phasemin, phasemax, filtlist, phase_grid, wl_grid, mag_grid, err_grid, log_transform=log_transform, plot=False, use_fluxes=use_fluxes)
->>>>>>> e103aecb
 
                 phase_residuals = np.asarray([p["phase_residual"] for phot_list in residuals.values() for p in phot_list])
                 wl_residuals = np.asarray([p["wl_residual"] for phot_list in residuals.values() for p in phot_list])
@@ -1855,16 +1851,10 @@
                             gaussian_processes.append(gp_grid)
                     kernel_params.append(gaussian_process.kernel_.theta)
 
-<<<<<<< HEAD
-            if subtract_median or subtract_polynomial:
-                return gaussian_processes, phase_grid, wl_grid
-            return None, phase_residuals, kernel_params
-=======
             #if not subtract_median and not subtract_polynomial: 
             #    return gaussian_processes, phase_grid, wl_grid
             #return None, phase_residuals, kernel_params
             return gaussian_processes, phase_grid, kernel_params, wl_grid
->>>>>>> e103aecb
 
         else:  # called if we are not fitting to residuals
             all_phases, all_wls, all_mags, all_errs = self.process_dataset_for_gp_3d(
@@ -1918,9 +1908,8 @@
         """
         if not subtract_median and not subtract_polynomial:  # test_size is not None:
             ### Fitting sample of SNe altogether
-<<<<<<< HEAD
-
-            gaussian_process, X_test, kernel_params = self.run_gp(
+
+            gaussian_process, X_test, kernel_params, _ = self.run_gp(
                 filtlist,
                 phasemin,
                 phasemax,
@@ -1928,12 +1917,11 @@
                 plot=plot,
                 log_transform=log_transform,
                 fit_residuals=fit_residuals,
+                subtract_polynomial=subtract_polynomial,
+                subtract_median=subtract_median,
                 use_fluxes=use_fluxes,
             )
 
-=======
-            gaussian_process, X_test, kernel_params, _ = self.run_gp(filtlist, phasemin, phasemax, test_size=test_size, plot=plot, log_transform=log_transform, fit_residuals=fit_residuals, subtract_median=subtract_median, subtract_polynomial=subtract_polynomial, use_fluxes=use_fluxes)
->>>>>>> e103aecb
             if plot:
                 fig, ax = Plot().create_empty_subplot()
 
@@ -1961,10 +1949,9 @@
                             use_fluxes=use_fluxes,
                         )
 
-<<<<<<< HEAD
-        if subtract_median:
+        else:
             ### We're fitting each SN individually and then median combining the full 2D GP
-            gaussian_processes, phase_grid, wl_grid = self.run_gp(
+            gaussian_processes, phase_grid, _, wl_grid = self.run_gp(
                 filtlist,
                 phasemin,
                 phasemax,
@@ -1972,33 +1959,11 @@
                 log_transform=log_transform,
                 fit_residuals=fit_residuals,
                 set_to_normalize=set_to_normalize,
-                subtract_median=True,
-                subtract_polynomial=False,
+                subtract_median=subtract_median,
+                subtract_polynomial=subtract_polynomial,
                 use_fluxes=use_fluxes,
             )
 
-=======
-                if plot:
-                    ax.invert_yaxis()
-                    ax.set_xlabel('Normalized Time [days]')
-                    ax.set_ylabel('Normalized Magnitude')
-                    plt.title('3D GP Fit')
-                    plt.legend()
-                    plt.show()
-
-        else:
-            ### We're fitting each SN individually and then median combining the full 2D GP
-            print('Running GP')
-            gaussian_processes, phase_grid, _, wl_grid = self.run_gp(filtlist, phasemin, 
-                                                                  phasemax, plot=plot, 
-                                                                  log_transform=log_transform, 
-                                                                  fit_residuals=fit_residuals, 
-                                                                  set_to_normalize=set_to_normalize, 
-                                                                  subtract_median=subtract_median,
-                                                                  subtract_polynomial=subtract_polynomial,
-                                                                  use_fluxes=use_fluxes)
-            print('Done running')
->>>>>>> e103aecb
             median_gp = np.nanmedian(np.dstack(gaussian_processes), -1)
 
             if log_transform is not False:
@@ -2010,25 +1975,37 @@
 
             Plot().plot_construct_grid(gp_class=self, X=X, Y=Y, Z=Z, grid_type="final", use_fluxes=use_fluxes)
 
-        elif subtract_polynomial:
-            gaussian_processes, phase_grid, wl_grid = self.run_gp(
-                filtlist,
-                phasemin,
-                phasemax,
-                plot=plot,
-                log_transform=log_transform,
-                fit_residuals=fit_residuals,
-                set_to_normalize=set_to_normalize,
-                subtract_median=False,
-                subtract_polynomial=True,
-            )
-            print(np.shape(gaussian_processes), np.shape(phase_grid), np.shape(wl_grid))
-
-            Plot().plot_construct_grid(gp_class=self, X=X, Y=Y, Z=Z, grid_type="final", use_fluxes=use_fluxes)
-
-<<<<<<< HEAD
-        else:
-            raise Exception("Must toggle either subtract_median or subtract_polynomial as True to run GP3D")
+        # elif subtract_polynomial:      
+        #     gaussian_processes, phase_grid, wl_grid = self.run_gp(filtlist, phasemin, 
+        #                                                           phasemax, plot=plot, 
+        #                                                           log_transform=log_transform, 
+        #                                                           fit_residuals=fit_residuals, 
+        #                                                           set_to_normalize=set_to_normalize,
+        #                                                           subtract_median=False, 
+        #                                                           subtract_polynomial=True)
+        #     print(np.shape(gaussian_processes), np.shape(phase_grid),np.shape(wl_grid))
+            
+        #     # fig = plt.figure()
+        #     # ax = fig.add_subplot(111, projection='3d')
+            
+        #     # if log_transform is not False:
+        #     #     X, Y = np.meshgrid(np.exp(phase_grid) - log_transform, 10**wl_grid)
+        #     # else:
+        #     #     X, Y = np.meshgrid(phase_grid, wl_grid)
+
+        #     # # Z = median_gp
+
+        #     # ax.plot_surface(X, Y, Z)
+        #     # #ax.axes.set_zlim3d(bottom=-5, top=5)
+        #     # ax.invert_zaxis()
+        #     # ax.set_xlabel('Phase Grid')
+        #     # ax.set_ylabel('Wavelengths')
+        #     # ax.set_zlabel('Magnitude')
+        #     # plt.title('Final Polynomial GP Fit')
+        #     # plt.show()
+
+        # else:
+        #     raise Exception("Must toggle either subtract_median or subtract_polynomial as True to run GP3D")
 
 
 class Plot:
@@ -2498,37 +2475,4 @@
         ax.set_xlabel("Normalized Time [days]")
         plt.title("3D GP Fit")
         plt.legend()
-        plt.show()
-=======
-        # elif subtract_polynomial:
-        #     gaussian_processes, phase_grid, wl_grid = self.run_gp(filtlist, phasemin, 
-        #                                                           phasemax, plot=plot, 
-        #                                                           log_transform=log_transform, 
-        #                                                           fit_residuals=fit_residuals, 
-        #                                                           set_to_normalize=set_to_normalize,
-        #                                                           subtract_median=False, 
-        #                                                           subtract_polynomial=True)
-        #     print(np.shape(gaussian_processes), np.shape(phase_grid),np.shape(wl_grid))
-            
-        #     # fig = plt.figure()
-        #     # ax = fig.add_subplot(111, projection='3d')
-            
-        #     # if log_transform is not False:
-        #     #     X, Y = np.meshgrid(np.exp(phase_grid) - log_transform, 10**wl_grid)
-        #     # else:
-        #     #     X, Y = np.meshgrid(phase_grid, wl_grid)
-
-        #     # # Z = median_gp
-
-        #     # ax.plot_surface(X, Y, Z)
-        #     # #ax.axes.set_zlim3d(bottom=-5, top=5)
-        #     # ax.invert_zaxis()
-        #     # ax.set_xlabel('Phase Grid')
-        #     # ax.set_ylabel('Wavelengths')
-        #     # ax.set_zlabel('Magnitude')
-        #     # plt.title('Final Polynomial GP Fit')
-        #     # plt.show()
-
-        # else:
-        #     raise Exception("Must toggle either subtract_median or subtract_polynomial as True to run GP3D")
->>>>>>> e103aecb
+        plt.show()